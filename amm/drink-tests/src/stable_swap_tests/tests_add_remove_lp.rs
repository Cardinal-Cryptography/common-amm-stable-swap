--- conflicted
+++ resolved
@@ -842,25 +842,6 @@
     );
 }
 
-<<<<<<< HEAD
-#[drink::test]
-fn test_lp_withdraw_all_but_no_more() {
-    seed_account(&mut session, CHARLIE);
-    seed_account(&mut session, DAVE);
-    seed_account(&mut session, EVA);
-
-    let charlie_input = vec![1_434_543 * ONE_USDT, 1_112_323 * ONE_USDC];
-    let dave_input = vec![1131 * 105 * ONE_USDT, 1157 * 105 * ONE_USDC]; // treat as 105 parts of (1131, 1157)
-    let initial_supply: Vec<u128> = charlie_input.iter().map(|amount| amount * 10).collect();
-
-    let (stable_swap, tokens) = setup_stable_swap_with_tokens(
-        &mut session,
-        vec![6, 6],
-        initial_supply.clone(),
-        10_000,
-        0,
-        0,
-=======
 /// Tests that after depositing X tokens amounts for L shares, user cannot withdraw X tokens amounts for L - 1 shares
 #[drink::test]
 fn test_08(mut session: Session) {
@@ -951,28 +932,10 @@
         amp_coef,
         trade_fee,
         protocol_fee,
->>>>>>> 0506eee4
         BOB,
         vec![],
     );
 
-<<<<<<< HEAD
-    transfer_and_increase_allowance(
-        &mut session,
-        stable_swap,
-        tokens.clone(),
-        CHARLIE,
-        vec![1_434_543 * ONE_USDT, 1_112_323 * ONE_USDC],
-        BOB,
-    );
-    transfer_and_increase_allowance(
-        &mut session,
-        stable_swap,
-        tokens,
-        DAVE,
-        vec![1131 * 105 * ONE_USDT, 1157 * 105 * ONE_USDC],
-        BOB,
-=======
     _ = stable_swap::add_liquidity(
         &mut session,
         stable_swap,
@@ -1045,13 +1008,176 @@
         protocol_fee,
         BOB,
         vec![],
->>>>>>> 0506eee4
     );
 
     _ = stable_swap::add_liquidity(
         &mut session,
         stable_swap,
-<<<<<<< HEAD
+        BOB,
+        1,
+        initial_reserves.clone(),
+        bob(),
+    )
+    .expect("Should successfully add liquidity");
+
+    _ = stable_swap::swap_exact_in(
+        &mut session,
+        stable_swap,
+        BOB,
+        tokens[0],               // in USDT
+        tokens[1],               // out USDC
+        123 * ONE_USDT + 132312, // amount_in
+        1,                       // min_token_out
+        bob(),
+    )
+    .expect("Should successfully swap");
+
+    let total_shares = psp22_utils::total_supply(&mut session, stable_swap);
+    let share = total_shares / 20; // 4.999...% -  5%
+
+    let deposit_amounts =
+        stable_swap::get_amounts_for_liquidity_mint(&mut session, stable_swap, share)
+            .expect("Should compute");
+
+    let (share_mint, _) = stable_swap::add_liquidity(
+        &mut session,
+        stable_swap,
+        BOB,
+        1,
+        deposit_amounts.clone(),
+        bob(),
+    )
+    .expect("Should mint LPT");
+
+    let err = stable_swap::remove_liquidity_by_shares(
+        &mut session,
+        stable_swap,
+        BOB,
+        share_mint - 1,
+        deposit_amounts,
+        bob(),
+    )
+    .expect_err("Should fail to remove lpt");
+
+    assert_eq!(
+        StablePoolError::InsufficientOutputAmount(),
+        err,
+        "Should be insufficient"
+    );
+}
+
+/// Tests that after withdrawing X tokens amounts for L shares, user cannot deposit X tokens amounts for L + 1 shares (using remove_by_shares method)
+#[drink::test]
+fn test_11(mut session: Session) {
+    let initial_reserves = vec![100000 * ONE_USDT * ONE_USDT, 100000 * ONE_USDC * ONE_USDC];
+    let initial_supply: Vec<u128> = initial_reserves.iter().map(|amount| amount * 10).collect();
+    let amp_coef = 10_000u128;
+    let trade_fee = 2_500_000u32;
+    let protocol_fee = 200_000_000u32;
+    let (stable_swap, tokens) = setup_stable_swap_with_tokens(
+        &mut session,
+        vec![12, 12],
+        initial_supply.clone(),
+        amp_coef,
+        trade_fee,
+        protocol_fee,
+        BOB,
+        vec![],
+    );
+
+    _ = stable_swap::add_liquidity(
+        &mut session,
+        stable_swap,
+        BOB,
+        1,
+        initial_reserves.clone(),
+        bob(),
+    )
+    .expect("Should successfully add liquidity");
+
+    _ = stable_swap::swap_exact_in(
+        &mut session,
+        stable_swap,
+        BOB,
+        tokens[0],                          // in USDT
+        tokens[1],                          // out USDC
+        123 * ONE_USDT * ONE_USDC + 132312, // amount_in
+        1,                                  // min_token_out
+        bob(),
+    )
+    .expect("Should successfully swap");
+
+    let total_shares = psp22_utils::total_supply(&mut session, stable_swap);
+    let share = total_shares / 20; // 4.999...% -  5%
+
+    let withdraw_amounts = stable_swap::remove_liquidity_by_shares(
+        &mut session,
+        stable_swap,
+        BOB,
+        share,
+        vec![1, 1],
+        bob(),
+    )
+    .expect("Should burn LPT");
+
+    let err = stable_swap::add_liquidity(
+        &mut session,
+        stable_swap,
+        BOB,
+        share + 1,
+        withdraw_amounts.clone(),
+        bob(),
+    )
+    .expect_err("Should fail to mint lpt");
+
+    assert_eq!(
+        StablePoolError::InsufficientLiquidityMinted(),
+        err,
+        "Should be insufficient"
+    );
+}
+
+#[drink::test]
+fn test_lp_withdraw_all_but_no_more() {
+    seed_account(&mut session, CHARLIE);
+    seed_account(&mut session, DAVE);
+    seed_account(&mut session, EVA);
+
+    let charlie_input = vec![1_434_543 * ONE_USDT, 1_112_323 * ONE_USDC];
+    let dave_input = vec![1131 * 105 * ONE_USDT, 1157 * 105 * ONE_USDC]; // treat as 105 parts of (1131, 1157)
+    let initial_supply: Vec<u128> = charlie_input.iter().map(|amount| amount * 10).collect();
+
+    let (stable_swap, tokens) = setup_stable_swap_with_tokens(
+        &mut session,
+        vec![6, 6],
+        initial_supply.clone(),
+        10_000,
+        0,
+        0,
+        BOB,
+        vec![],
+    );
+
+    transfer_and_increase_allowance(
+        &mut session,
+        stable_swap,
+        tokens.clone(),
+        CHARLIE,
+        vec![1_434_543 * ONE_USDT, 1_112_323 * ONE_USDC],
+        BOB,
+    );
+    transfer_and_increase_allowance(
+        &mut session,
+        stable_swap,
+        tokens,
+        DAVE,
+        vec![1131 * 105 * ONE_USDT, 1157 * 105 * ONE_USDC],
+        BOB,
+    );
+
+    _ = stable_swap::add_liquidity(
+        &mut session,
+        stable_swap,
         CHARLIE,
         1,
         charlie_input.clone(),
@@ -1098,128 +1224,4 @@
         dave(),
     )
     .expect_err("Should not successfully remove liquidity");
-=======
-        BOB,
-        1,
-        initial_reserves.clone(),
-        bob(),
-    )
-    .expect("Should successfully add liquidity");
-
-    _ = stable_swap::swap_exact_in(
-        &mut session,
-        stable_swap,
-        BOB,
-        tokens[0],               // in USDT
-        tokens[1],               // out USDC
-        123 * ONE_USDT + 132312, // amount_in
-        1,                       // min_token_out
-        bob(),
-    )
-    .expect("Should successfully swap");
-
-    let total_shares = psp22_utils::total_supply(&mut session, stable_swap);
-    let share = total_shares / 20; // 4.999...% -  5%
-
-    let deposit_amounts =
-        stable_swap::get_amounts_for_liquidity_mint(&mut session, stable_swap, share)
-            .expect("Should compute");
-
-    let (share_mint, _) = stable_swap::add_liquidity(
-        &mut session,
-        stable_swap,
-        BOB,
-        1,
-        deposit_amounts.clone(),
-        bob(),
-    )
-    .expect("Should mint LPT");
-
-    let err = stable_swap::remove_liquidity_by_shares(
-        &mut session,
-        stable_swap,
-        BOB,
-        share_mint - 1,
-        deposit_amounts,
-        bob(),
-    )
-    .expect_err("Should fail to remove lpt");
-
-    assert_eq!(
-        StablePoolError::InsufficientOutputAmount(),
-        err,
-        "Should be insufficient"
-    );
-}
-
-/// Tests that after withdrawing X tokens amounts for L shares, user cannot deposit X tokens amounts for L + 1 shares (using remove_by_shares method)
-#[drink::test]
-fn test_11(mut session: Session) {
-    let initial_reserves = vec![100000 * ONE_USDT * ONE_USDT, 100000 * ONE_USDC * ONE_USDC];
-    let initial_supply: Vec<u128> = initial_reserves.iter().map(|amount| amount * 10).collect();
-    let amp_coef = 10_000u128;
-    let trade_fee = 2_500_000u32;
-    let protocol_fee = 200_000_000u32;
-    let (stable_swap, tokens) = setup_stable_swap_with_tokens(
-        &mut session,
-        vec![12, 12],
-        initial_supply.clone(),
-        amp_coef,
-        trade_fee,
-        protocol_fee,
-        BOB,
-        vec![],
-    );
-
-    _ = stable_swap::add_liquidity(
-        &mut session,
-        stable_swap,
-        BOB,
-        1,
-        initial_reserves.clone(),
-        bob(),
-    )
-    .expect("Should successfully add liquidity");
-
-    _ = stable_swap::swap_exact_in(
-        &mut session,
-        stable_swap,
-        BOB,
-        tokens[0],                          // in USDT
-        tokens[1],                          // out USDC
-        123 * ONE_USDT * ONE_USDC + 132312, // amount_in
-        1,                                  // min_token_out
-        bob(),
-    )
-    .expect("Should successfully swap");
-
-    let total_shares = psp22_utils::total_supply(&mut session, stable_swap);
-    let share = total_shares / 20; // 4.999...% -  5%
-
-    let withdraw_amounts = stable_swap::remove_liquidity_by_shares(
-        &mut session,
-        stable_swap,
-        BOB,
-        share,
-        vec![1, 1],
-        bob(),
-    )
-    .expect("Should burn LPT");
-
-    let err = stable_swap::add_liquidity(
-        &mut session,
-        stable_swap,
-        BOB,
-        share + 1,
-        withdraw_amounts.clone(),
-        bob(),
-    )
-    .expect_err("Should fail to mint lpt");
-
-    assert_eq!(
-        StablePoolError::InsufficientLiquidityMinted(),
-        err,
-        "Should be insufficient"
-    );
->>>>>>> 0506eee4
 }