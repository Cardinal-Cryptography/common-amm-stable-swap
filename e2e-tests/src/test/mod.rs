pub mod fee;
<<<<<<< HEAD
pub mod router;
pub mod setup;
pub mod tokens;
=======
pub mod pair;
pub mod setup;
>>>>>>> dde7d758
<|MERGE_RESOLUTION|>--- conflicted
+++ resolved
@@ -1,9 +1,4 @@
 pub mod fee;
-<<<<<<< HEAD
+pub mod pair;
 pub mod router;
-pub mod setup;
-pub mod tokens;
-=======
-pub mod pair;
-pub mod setup;
->>>>>>> dde7d758
+pub mod setup;