#![cfg_attr(not(feature = "std"), no_std, no_main)]

mod error;
mod views;

#[cfg(test)]
mod tests;

// TODO:
// Add upper bound on farm length.
// Tests.
// ? Refactor to make staking logic reusable in different contracts.

#[ink::contract]
mod farm {
    use crate::error::{FarmError, FarmStartError};
<<<<<<< HEAD
    use crate::views::{FarmDetailsView, UserPositionView};
    use crate::{reward_per_token, rewards_earned};
    use amm_helpers::types::WrappedU256;
    use ink::prelude::{vec, vec::Vec};
=======

    use crate::views::{FarmDetailsView, UserPositionView};

    use crate::{reward_per_token, rewards_earned};

    use primitive_types::U256;
    use psp22_traits::PSP22;

>>>>>>> b5d7def4
    use ink::{
        contract_ref,
        storage::{traits::ManualKey, Lazy, Mapping},
    };
<<<<<<< HEAD
    use primitive_types::U256;
    use psp22::PSP22;
=======

    use ink::prelude::{vec, vec::Vec};

    use amm_helpers::types::WrappedU256;
>>>>>>> b5d7def4

    #[ink(event)]
    pub struct Deposited {
        #[ink(topic)]
        account: AccountId,
        amount: u128,
    }

    #[ink(event)]
    pub struct Withdrawn {
        #[ink(topic)]
        account: AccountId,
        amount: u128,
    }

    #[ink(event)]
    pub struct RewardsClaimed {
        #[ink(topic)]
        account: AccountId,
        amounts: Vec<u128>,
    }

    #[ink(storage)]
    pub struct Farm {
        /// Address of the token pool for which this farm is created.
        pub pool: AccountId,
        /// Address of the farm creator.
        pub owner: AccountId,
        /// Whether the farm is running now.
        pub is_running: bool,
        /// Farm state.
        pub state: Lazy<State, ManualKey<0x4641524d>>,
    }

    pub const SCALING_FACTOR: u128 = u128::MAX;
    pub const MAX_REWARD_TOKENS: u32 = 10;

    impl Farm {
        #[ink(constructor)]
        pub fn new(pair_address: AccountId) -> Self {
            Farm {
                pool: pair_address,
                owner: Self::env().caller(),
                is_running: false,
                state: Lazy::new(),
            }
        }

        /// Starts the farm with the given parameters.
        ///
        /// Arguments:
        /// * end - timestamp when the farm will stop.
        /// * reward_tokens - vector of account ids of reward tokens.
        /// * reward_amounts - vector of unsigned integers, specifying how many rewards
        ///   will be paid out throughout the whole farm of each reward token.
        ///
        /// NOTE:
        /// Current block's timestamp is used as the start time.
        /// Farm can be started only if it's in `Stopped` state.
        #[ink(message)]
        pub fn start(
            &mut self,
            end: Timestamp,
            reward_amounts: Vec<u128>,
            reward_tokens: Vec<AccountId>,
        ) -> Result<(), FarmStartError> {
            if self.is_running {
                return Err(FarmStartError::StillRunning);
            }
            // (For now) we don't allow for "restarting" the farm.
            if self.state.get().is_some() {
                return Err(FarmStartError::FarmAlreadyFinished);
            }

            if reward_tokens.len() > MAX_REWARD_TOKENS as usize {
                return Err(FarmStartError::TooManyRewardTokens);
            }

            let farm_owner = self.owner;
            if Self::env().caller() != farm_owner {
                return Err(FarmStartError::CallerNotOwner);
            }

            let now = Self::env().block_timestamp();

            if now >= end {
                return Err(FarmStartError::FarmEndBeforeStart);
            }

            let duration = end as u128 - now as u128;

            if reward_amounts.len() != reward_tokens.len() {
                return Err(FarmStartError::RewardAmountsAndTokenLengthDiffer);
            }

            let tokens_len = reward_tokens.len();

            let mut reward_rates = Vec::with_capacity(tokens_len);

            for i in 0..tokens_len {
                let reward_amount = reward_amounts[i];

                if reward_amount == 0 {
                    return Err(FarmStartError::ZeroRewardAmount);
                }
                let rate = reward_amount
                    .checked_div(duration)
                    .ok_or(FarmStartError::ArithmeticError)?;

                if rate == 0 {
                    return Err(FarmStartError::ZeroRewardRate);
                }

                // Double-check we have enough to cover the whole farm.
                if duration * rate < reward_amount {
                    return Err(FarmStartError::InsufficientRewardAmount);
                }

                let mut psp22_ref: ink::contract_ref!(PSP22) = reward_tokens[i].into();

                psp22_ref.transfer_from(
                    farm_owner,
                    Self::env().account_id(),
                    reward_amount,
                    vec![],
                )?;

                reward_rates.push(rate);
            }

            let mut reward_tokens_info = Vec::with_capacity(tokens_len);

            for (token, reward_rate) in reward_tokens.iter().zip(reward_rates.iter()) {
                let token_id = *token;
                let reward_rate = *reward_rate;
                let total_unclaimed_rewards = 0;
                let reward_per_token_stored = WrappedU256::ZERO;

                let info = RewardTokenInfo {
                    token_id,
                    reward_rate,
                    total_unclaimed_rewards,
                    reward_per_token_stored,
                };

                reward_tokens_info.push(info);
            }

            let state = State {
                owner: farm_owner,
                start: now,
                end,
                reward_tokens_info,
                timestamp_at_last_update: now,
                total_shares: 0,
                shares: Mapping::new(),
                user_reward_per_token_paid: Mapping::new(),
                user_unclaimed_rewards: Mapping::new(),
            };

            self.state.set(&state);
            self.is_running = true;

            Ok(())
        }

        /// Stops the farm and sends all remaining rewards to the farm owner.
        ///
        /// Returns errors in the following cases:
        /// 1. Farm is not in `Running` state.
        /// 2. Farm's `end` timestamp is still in the future.
        #[ink(message)]
        pub fn stop(&mut self) -> Result<(), FarmError> {
            self.ensure_running()?;
            let mut running = self.get_state()?;

            // We allow owner of the farm to stop it prematurely
            // while anyone else can change the farm's status only when it's finished.
            if self.env().caller() == self.owner {
                running.end = self.env().block_timestamp();
            } else if self.env().block_timestamp() < running.end {
                return Err(FarmError::StillRunning);
            }

            self.is_running = false;
            self.state.set(&running);

            // Send remaining rewards to the farm owner.
            for reward_token in running.reward_tokens_info.iter() {
                let mut psp22_ref: ink::contract_ref!(PSP22) = reward_token.token_id.into();
                let balance: Balance = safe_balance_of(&psp22_ref, self.env().account_id());
                let reserved = reward_token.total_unclaimed_rewards;
                let to_refund = balance.saturating_sub(reserved);
                if to_refund > 0 {
                    safe_transfer(&mut psp22_ref, running.owner, to_refund)?;
                }
            }

            Ok(())
        }

        /// Deposits the given amount of tokens into the farm.
        #[ink(message)]
        pub fn deposit(&mut self, amount: u128) -> Result<(), FarmError> {
            Self::assert_non_zero_amount(amount)?;
            self.ensure_running()?;
            self.update_reward_index()?;
            self.add_shares(amount)
        }

        /// Deposits all of the LP tokens the caller has.
        /// NOTE: Requires that the caller has approved the farm to spend their tokens.
        #[ink(message)]
        pub fn deposit_all(&mut self) -> Result<(), FarmError> {
            self.ensure_running()?;
            self.update_reward_index()?;
            let token_balance = safe_balance_of(&self.pool.into(), self.env().caller());
            Self::assert_non_zero_amount(token_balance)?;
            self.add_shares(token_balance)
        }

        /// Withdraws the given amount of shares from the farm.
        #[ink(message)]
        pub fn withdraw(&mut self, amount: u128) -> Result<(), FarmError> {
            Self::assert_non_zero_amount(amount)?;
            self.update_reward_index()?;
            let caller = self.env().caller();

            let mut state = self.get_state()?;

            let shares = state.shares.get(caller).ok_or(FarmError::CallerNotFarmer)?;

            match shares.checked_sub(amount) {
                Some(0) => {
                    // Caller leaves the pool entirely.
                    state.shares.remove(caller);
                }
                Some(new_shares) => {
                    state.shares.insert(caller, &new_shares);
                }
                // Apparently, the caller doesn't have enough shares to withdraw.
                None => return Err(FarmError::InvalidWithdrawAmount),
            };

            state.total_shares -= amount;

            self.state.set(&state);

            let mut pool: contract_ref!(PSP22) = self.pool.into();

            pool.transfer(caller, amount, vec![])?;

            self.env().emit_event(Withdrawn {
                account: caller,
                amount,
            });

            Ok(())
        }

        /// Claim all rewards for the caller.
        #[ink(message)]
        pub fn claim(&mut self) -> Result<(), FarmError> {
            self.update_reward_index()?;

            let caller = Self::env().caller();

            let mut state = self.get_state()?;

            let user_rewards = state
                .user_unclaimed_rewards
                .take(caller)
                .ok_or(FarmError::CallerNotFarmer)?;

            if !self.is_running {
                // We can remove the user from the map only when the farm is already finished.
                // That's b/c it won't be earning any more rewards for this particular farm.
                state.user_reward_per_token_paid.remove(caller);
            }

            for (idx, user_reward) in user_rewards.clone().into_iter().enumerate() {
                if user_reward > 0 {
                    let mut psp22_ref: ink::contract_ref!(PSP22) =
                        state.reward_tokens_info[idx].token_id.into();
                    state.reward_tokens_info[idx].total_unclaimed_rewards = state
                        .reward_tokens_info[idx]
                        .total_unclaimed_rewards
                        .saturating_sub(user_reward);
                    safe_transfer(&mut psp22_ref, caller, user_reward)?;
                }
            }

            self.state.set(&state);

            self.env().emit_event(RewardsClaimed {
                account: caller,
                amounts: user_rewards,
            });
            Ok(())
        }

        /// Returns how much reward tokens the caller account has accumulated.
        // We're using the `account` as an argument, instead of `&self.env().caller()`,
        // for easier frontend integration.
        #[ink(message)]
        pub fn claimable(&self, account: AccountId) -> Result<Vec<u128>, FarmError> {
            let state = self.get_state()?;
            let rewards_per_token = state.rewards_per_token(self.env().block_timestamp())?;
            let user_rewards = state.rewards_earned(account, &rewards_per_token)?;

            Ok(user_rewards)
        }

        /// Returns view structure with details about the currently active farm.
        #[ink(message)]
        pub fn view_farm_details(&self) -> FarmDetailsView {
            let state = self.get_state().expect("state to exist");
            FarmDetailsView {
                pair: self.pool,
                start: state.start,
                end: state.end,
                total_shares: state.total_shares,
                reward_tokens: state.reward_tokens_info.iter().map(Into::into).collect(),
            }
        }

        /// Returns view structure with details about the caller's position in the farm.
        #[ink(message)]
        pub fn view_user_position(&self, account: AccountId) -> Option<UserPositionView> {
            let unclaimed_rewards = self.claimable(account).ok()?;

            let state = self.get_state().ok()?;
            let shares = state.shares.get(account)?;

            Some(UserPositionView {
                shares,
                unclaimed_rewards,
            })
        }

        /// Adds the given amount of shares to the farm under `account`.
        fn add_shares(&mut self, amount: u128) -> Result<(), FarmError> {
            let caller = self.env().caller();
            let mut running_state = self.get_state()?;
            let prev_share = running_state.shares.get(caller).unwrap_or(0);
            running_state.shares.insert(caller, &(prev_share + amount));
            running_state.total_shares += amount;

            self.state.set(&running_state);

            let mut pool: contract_ref!(PSP22) = self.pool.into();

            pool.transfer_from(caller, self.env().account_id(), amount, vec![])?;

            self.env().emit_event(Deposited {
                account: caller,
                amount,
            });
            Ok(())
        }

        /// Returns the amount of new rewards per token that have been accumulated for the given account.
        fn update_reward_index(&mut self) -> Result<Vec<u128>, FarmError> {
            let account = self.env().caller();

            let mut state = self.get_state()?;

            let rewards_per_token = state.rewards_per_token(self.env().block_timestamp())?;
            let unclaimed_rewards = state.rewards_earned(account, &rewards_per_token)?;

            for (idx, rewards_distributable) in state
                .rewards_distributable(self.env().block_timestamp())
                .iter()
                .enumerate()
            {
                state.reward_tokens_info[idx].total_unclaimed_rewards += *rewards_distributable;
                state.reward_tokens_info[idx].reward_per_token_stored =
                    rewards_per_token[idx].into();
            }

            state.user_reward_per_token_paid.insert(
                account,
                &rewards_per_token
                    .clone()
                    .into_iter()
                    .map(WrappedU256::from)
                    .collect::<Vec<_>>(),
            );
            state
                .user_unclaimed_rewards
                .insert(account, &unclaimed_rewards);

            self.state.set(&state);

            Ok(unclaimed_rewards)
        }

        fn get_state(&self) -> Result<State, FarmError> {
            self.state.get().ok_or(FarmError::StateMissing)
        }

        fn ensure_running(&self) -> Result<(), FarmError> {
            if !self.is_running {
                return Err(FarmError::NotRunning);
            }
            Ok(())
        }

        fn assert_non_zero_amount(amount: u128) -> Result<(), FarmError> {
            if amount == 0 {
                return Err(FarmError::InvalidAmountArgument);
            }
            Ok(())
        }
    }

    type TokenId = AccountId;
    type UserId = AccountId;

    use scale::{Decode, Encode};

    #[derive(Debug, Clone, Copy, PartialEq, Eq, Encode, Decode)]
    #[cfg_attr(feature = "std", derive(scale_info::TypeInfo))]
    pub struct RewardTokenInfo {
        /// Tokens deposited as rewards for providing LP to the farm.
        pub token_id: TokenId,
        /// How many rewards to pay out for the smallest unit of time.
        pub reward_rate: u128,
        /// Totals of unclaimed rewards.
        // Necessary for not letting owner, re-claim more than allowed to once the farm is stopped.
        pub total_unclaimed_rewards: u128,
        /// Reward counter at the last farm change.
        pub reward_per_token_stored: WrappedU256,
    }

    #[ink::storage_item]
    pub struct State {
        /// Creator(owner) of the farm.
        pub owner: UserId,
        /// The timestamp when the farm was created.
        pub start: Timestamp,
        /// The timestamp when the farm will stop.
        pub end: Timestamp,
        /// Reward tokens.
        pub reward_tokens_info: Vec<RewardTokenInfo>,
        /// Timestamp of the last farm change.
        pub timestamp_at_last_update: Timestamp,
        /// Total shares in the farm after the last action.
        pub total_shares: u128,
        /// How many shares each user has in the farm.
        pub shares: Mapping<UserId, u128>,
        /// Reward per token paid to the user for each reward token.
        // We need to track this separately for each reward token as each can have different reward rate.
        // Vectors should be relatively small (probably < 5).
        pub user_reward_per_token_paid: Mapping<UserId, Vec<WrappedU256>>,
        /// Rewards that have not been claimed (withdrawn) by the user yet.
        pub user_unclaimed_rewards: Mapping<UserId, Vec<u128>>,
    }

    impl State {
        /// Calculates rewards per token due for providing liquidity to the farm
        /// since the last update until `last_timestamp_applicable`.
        ///
        /// Returned value is a vector of numbers, one for each reward token in the farm.
        pub fn rewards_per_token(
            &self,
            current_timestamp: Timestamp,
        ) -> Result<Vec<U256>, FarmError> {
            let mut rewards_per_token: Vec<U256> =
                Vec::with_capacity(self.reward_tokens_info.len());

            for reward_token in self.reward_tokens_info.iter() {
                let reward_rate = reward_token.reward_rate;
                let rpr = reward_per_token(
                    reward_token.reward_per_token_stored.0,
                    reward_rate,
                    self.total_shares,
                    self.timestamp_at_last_update as u128,
                    core::cmp::min(current_timestamp, self.end) as u128,
                )?;
                rewards_per_token.push(rpr);
            }

            Ok(rewards_per_token)
        }

        /// Returns the amount of rewards earned by the given account.
        pub fn rewards_earned(
            &self,
            account: AccountId,
            rewards_per_token: &[U256],
        ) -> Result<Vec<u128>, FarmError> {
            let shares = self.shares.get(account).ok_or(FarmError::CallerNotFarmer)?;

            let rewards_per_token_paid_so_far = self
                .user_reward_per_token_paid
                .get(account)
                .unwrap_or(vec![WrappedU256::ZERO; rewards_per_token.len()]);

            let uncollected_user_rewards = self
                .user_unclaimed_rewards
                .get(account)
                .unwrap_or(vec![0; rewards_per_token.len()]);

            let mut unclaimed_user_rewards = vec![];

            for i in 0..rewards_per_token.len() {
                let rewards_earned = rewards_earned(
                    shares,
                    rewards_per_token[i],
                    rewards_per_token_paid_so_far[i].0,
                )?;
                unclaimed_user_rewards.push(rewards_earned + uncollected_user_rewards[i]);
            }

            Ok(unclaimed_user_rewards)
        }

        /// Returns rewards distributable to all farmers for the period between now (or farm end)
        /// and last farm change.
        pub fn rewards_distributable(&self, current_timestamp: Timestamp) -> Vec<u128> {
            let last_time_reward_applicable = core::cmp::min(current_timestamp, self.end) as u128;
            self.reward_tokens_info
                .iter()
                .map(|info| {
                    info.reward_rate
                        .checked_mul(
                            last_time_reward_applicable - self.timestamp_at_last_update as u128,
                        )
                        .unwrap_or(0)
                })
                .collect()
        }
    }

    use ink::codegen::TraitCallBuilder;

    // We're making a concious choice here that we don't want to fail the whole transaction
    // if a PSP22::transfer fails with a panic.
    // This is to ensure that funds are not locked in the farm if someone uses malicious
    // PSP22 token impl for rewards.
    pub fn safe_transfer(
        psp22: &mut contract_ref!(PSP22),
        recipient: AccountId,
        amount: u128,
    ) -> Result<(), psp22::PSP22Error> {
        match psp22
            .call_mut()
            .transfer(recipient, amount, vec![])
            .try_invoke()
        {
            Err(ink_env_err) => {
                ink::env::debug_println!("ink env error: {:?}", ink_env_err);
                Ok(())
            }
            Ok(Err(ink_lang_err)) => {
                ink::env::debug_println!("ink lang error: {:?}", ink_lang_err);
                Ok(())
            }
            Ok(Ok(res)) => res,
        }
    }

    // We don't want to fail the whole transaction if PSP22::balance_of fails with a panic either.
    // We choose to use `0` to denote the "panic" scenarios b/c it's a noop for the farm.
    pub fn safe_balance_of(psp22: &contract_ref!(PSP22), account: AccountId) -> u128 {
        match psp22.call().balance_of(account).try_invoke() {
            Err(ink_env_err) => {
                ink::env::debug_println!("ink env error: {:?}", ink_env_err);
                0
            }
            Ok(Err(ink_lang_err)) => {
                ink::env::debug_println!("ink lang error: {:?}", ink_lang_err);
                0
            }
            Ok(Ok(res)) => res,
        }
    }
}

use amm_helpers::math::{casted_mul, MathError};
use farm::SCALING_FACTOR;
use primitive_types::U256;

/// Returns rewards due for providing liquidity from `last_update_time` to `last_time_reward_applicable`.
///
/// r_j = r_j0 + R/T(t_j - t_j0)
///
/// where:
/// - r_j0 - reward per token stored at the last time any user interacted with the farm
/// - R - total amount of rewards available for distribution
/// - T - total shares in the farm
/// - t_j - last time user interacted with the farm, usually _now_.
/// - t_j0 - last time user "claimed" rewards.
/// - r_j - rewards due to user for providing liquidity from t_j0 to t_j
///
/// See https://github.com/stakewithus/notes/blob/main/excalidraw/staking-rewards.png for more.
pub fn reward_per_token(
    reward_per_token_stored: U256,
    reward_rate: u128,
    total_supply: u128,
    last_update_time: u128,
    last_time_reward_applicable: u128,
) -> Result<U256, MathError> {
    if total_supply == 0 {
        return Ok(reward_per_token_stored);
    }

    casted_mul(reward_rate, last_time_reward_applicable - last_update_time)
        .checked_mul(U256::from(SCALING_FACTOR))
        .ok_or(MathError::Overflow)?
        .checked_div(U256::from(total_supply))
        .ok_or(MathError::DivByZero)?
        .checked_add(reward_per_token_stored)
        .ok_or(MathError::Overflow)
}

/// Returns rewards earned by the user given `rewards_per_token` for some period of time.
pub fn rewards_earned(
    shares: u128,
    rewards_per_token: U256,
    paid_reward_per_token: U256,
) -> Result<u128, MathError> {
    let r = rewards_per_token
        .checked_sub(paid_reward_per_token)
        .ok_or(MathError::Underflow)?;

    r.checked_mul(U256::from(shares))
        .ok_or(MathError::Overflow)?
        .checked_div(U256::from(SCALING_FACTOR))
        .ok_or(MathError::DivByZero)?
        .try_into()
        .map_err(|_| MathError::CastOverflow)
}<|MERGE_RESOLUTION|>--- conflicted
+++ resolved
@@ -13,35 +13,23 @@
 
 #[ink::contract]
 mod farm {
-    use crate::error::{FarmError, FarmStartError};
-<<<<<<< HEAD
-    use crate::views::{FarmDetailsView, UserPositionView};
-    use crate::{reward_per_token, rewards_earned};
+    use crate::{
+        error::{FarmError, FarmStartError},
+        reward_per_token, rewards_earned,
+        views::{FarmDetailsView, UserPositionView},
+    };
+
     use amm_helpers::types::WrappedU256;
-    use ink::prelude::{vec, vec::Vec};
-=======
-
-    use crate::views::{FarmDetailsView, UserPositionView};
-
-    use crate::{reward_per_token, rewards_earned};
-
-    use primitive_types::U256;
-    use psp22_traits::PSP22;
-
->>>>>>> b5d7def4
+
     use ink::{
         contract_ref,
+        prelude::{vec, vec::Vec},
         storage::{traits::ManualKey, Lazy, Mapping},
     };
-<<<<<<< HEAD
+
     use primitive_types::U256;
+
     use psp22::PSP22;
-=======
-
-    use ink::prelude::{vec, vec::Vec};
-
-    use amm_helpers::types::WrappedU256;
->>>>>>> b5d7def4
 
     #[ink(event)]
     pub struct Deposited {
