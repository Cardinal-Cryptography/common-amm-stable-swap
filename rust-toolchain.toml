--- conflicted
+++ resolved
@@ -1,9 +1,5 @@
 [toolchain]
-<<<<<<< HEAD
-channel = "nightly-2023-01-10"
-=======
 channel = "nightly-2023-08-10"
->>>>>>> 41935cb0
 components = ["rustfmt", "rust-src", "clippy"]
 targets = ["wasm32-unknown-unknown"]
 profile = "minimal"